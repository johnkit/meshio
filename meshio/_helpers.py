import pathlib

import numpy

from meshio._files import is_buffer
from . import (
    _abaqus,
    _ansys,
    _cgns,
    _dolfin,
    _exodus,
    _flac3d,
    _gmsh,
    _h5m,
    _mdpa,
    _med,
    _medit,
    _nastran,
    _obj,
    _off,
    _permas,
    _ply,
    _stl,
    _svg,
    _tetgen,
    _vtk,
    _vtu,
    _xdmf,
)
from ._common import num_nodes_per_cell
from ._exceptions import ReadError, WriteError
from ._mesh import Mesh

input_filetypes = [
    "abaqus",
    "ansys",
    "cgns",
    "dolfin-xml",
    "exodus",
    "flac3d",
    "gmsh-ascii",
    "gmsh-binary",
    "mdpa",
    "med",
    "medit",
    "moab",
    "nastran",
    "permas",
    "ply-ascii",
    "ply-binary",
    "obj",
    "off",
    "stl-ascii",
    "stl-binary",
    "vtk-ascii",
    "vtk-binary",
    "vtu-ascii",
    "vtu-binary",
    "xdmf",
]

output_filetypes = [
    "abaqus",
    "ansys-ascii",
    "ansys-binary",
    "cgns",
    "dolfin-xml",
    "exodus",
    "flac3d",
    "gmsh2-ascii",
    "gmsh2-binary",
    "gmsh4-ascii",
    "gmsh4-binary",
    "mdpa",
    "med",
    "medit",
    "moab",
    "nastran",
    "obj",
    "off",
    "permas",
    "ply-ascii",
    "ply-binary",
    "stl-ascii",
    "stl-binary",
    "svg",
    "tetgen",
    "vtk-ascii",
    "vtk-binary",
    "vtu-ascii",
    "vtu-binary",
    "xdmf",
    "xdmf-binary",
    "xdmf-hdf",
    "xdmf-xml",
]

_extension_to_filetype = {
    ".bdf": "nastran",
    ".cgns": "cgns",
    ".e": "exodus",
    ".ex2": "exodus",
    ".exo": "exodus",
    ".f3grid": "flac3d",
    ".fem": "nastran",
    ".med": "med",
    ".mesh": "medit",
    ".msh": "gmsh4-binary",
    ".nas": "nastran",
    ".xml": "dolfin-xml",
    ".post": "permas",
    ".post.gz": "permas",
    ".dato": "permas",
    ".dato.gz": "permas",
    ".h5m": "moab",
    ".obj": "obj",
    ".off": "off",
    ".ply": "ply-binary",
    ".stl": "stl-binary",
    ".vtu": "vtu-binary",
    ".vtk": "vtk-binary",
    ".xdmf": "xdmf",
    ".xmf": "xdmf",
    ".inp": "abaqus",
    ".mdpa": "mdpa",
    ".svg": "svg",
    ".node": "tetgen",
    ".ele": "tetgen",
}


def _filetype_from_path(path):
    ext = ""
    out = None
    for suffix in reversed(path.suffixes):
        ext = suffix + ext
        if ext in _extension_to_filetype:
            out = _extension_to_filetype[ext]

    if out is None:
        raise ReadError("Could not deduce file format from extension '{}'.".format(ext))
    return out


def read(filename, file_format=None):
    """Reads an unstructured mesh with added data.

    :param filenames: The files/PathLikes to read from.
    :type filenames: str

    :returns mesh{2,3}d: The mesh data.
    """
<<<<<<< HEAD
=======
    path = pathlib.Path(filename)
    if not path.exists():
        raise ReadError("File {} not found.".format(filename))

    if not file_format:
        # deduce file format from extension
        file_format = _filetype_from_path(path)

>>>>>>> 661ffeec
    format_to_reader = {
        "ansys": _ansys,
        "ansys-ascii": _ansys,
        "ansys-binary": _ansys,
        "cgns": _cgns,
        #
        "gmsh": _gmsh,
        "gmsh-ascii": _gmsh,
        "gmsh-binary": _gmsh,
        "gmsh2": _gmsh,
        "gmsh2-ascii": _gmsh,
        "gmsh2-binary": _gmsh,
        "gmsh4": _gmsh,
        "gmsh4-ascii": _gmsh,
        "gmsh4-binary": _gmsh,
        #
        "flac3d": _flac3d,
        "med": _med,
        "medit": _medit,
        "nastran": _nastran,
        "dolfin-xml": _dolfin,
        "permas": _permas,
        "moab": _h5m,
        "obj": _obj,
        "off": _off,
        #
        "ply": _ply,
        "ply-ascii": _ply,
        "ply-binary": _ply,
        #
        "stl": _stl,
        "stl-ascii": _stl,
        "stl-binary": _stl,
        #
        "tetgen": _tetgen,
        #
        "vtu-ascii": _vtu,
        "vtu-binary": _vtu,
        #
        "vtk-ascii": _vtk,
        "vtk-binary": _vtk,
        #
        "xdmf": _xdmf,
        "exodus": _exodus,
        #
        "abaqus": _abaqus,
        #
        "mdpa": _mdpa,
    }

<<<<<<< HEAD
    if is_buffer(filename, "r"):
        assert (
            file_format is not None
        ), "File format must be supplied if `filename` is a buffer"
        assert (
            file_format != "tetgen"
        ), "tetgen format is spread across multiple files, and so cannot be read from a buffer"
        msg = "Unknown file format '{}'".format(file_format)
    else:
        path = pathlib.Path(filename)
        assert path.exists(), "File {} not found.".format(filename)

        if not file_format:
            # deduce file format from extension
            file_format = _filetype_from_path(path)

        msg = "Unknown file format '{}' of '{}'.".format(file_format, filename)

    assert file_format in format_to_reader, msg
=======
    if file_format not in format_to_reader:
        raise ReadError(
            "Unknown file format '{}' of '{}'.".format(file_format, filename)
        )
>>>>>>> 661ffeec

    return format_to_reader[file_format].read(filename)


def write_points_cells(
    filename,
    points,
    cells,
    point_data=None,
    cell_data=None,
    field_data=None,
    file_format=None,
    **kwargs
):
    points = numpy.asarray(points)
    cells = {key: numpy.asarray(value) for key, value in cells.items()}
    mesh = Mesh(
        points, cells, point_data=point_data, cell_data=cell_data, field_data=field_data
    )
    return write(filename, mesh, file_format=file_format, **kwargs)


def write(filename, mesh, file_format=None, **kwargs):
    """Writes mesh together with data to a file.

    :params filename: File to write to.
    :type filename: str

    :params point_data: Named additional point data to write to the file.
    :type point_data: dict
    """
<<<<<<< HEAD
    if is_buffer(filename, "r"):
        assert (
            file_format is not None
        ), "File format must be supplied if `filename` is a buffer"
        assert (
            file_format != "tetgen"
        ), "tetgen format is spread across multiple files, and so cannot be written to a buffer"
    else:
        path = pathlib.Path(filename)
        if not file_format:
            # deduce file format from extension
            file_format = _filetype_from_path(path)
=======
    path = pathlib.Path(filename)
    if not file_format:
        # deduce file format from extension
        file_format = _filetype_from_path(path)

    # check cells for sanity
    for key, value in mesh.cells.items():
        if key[:7] == "polygon":
            if value.shape[1] != int(key[7:]):
                raise WriteError()
        elif key in num_nodes_per_cell:
            if value.shape[1] != num_nodes_per_cell[key]:
                raise WriteError()
        else:
            # we allow custom keys <https://github.com/nschloe/meshio/issues/501> and
            # cannot check those
            pass
>>>>>>> 661ffeec

    try:
        interface, args, default_kwargs = _writer_map[file_format]
    except KeyError:
        raise KeyError(
            "Unknown format '{}'. Pick one of {}".format(
                file_format, sorted(list(_writer_map.keys()))
            )
        )

    # Build kwargs
    _kwargs = default_kwargs.copy()
    _kwargs.update(kwargs)

    # check cells for sanity
    for key, value in mesh.cells.items():
        if key[:7] == "polygon":
            assert value.shape[1] == int(key[7:])
        elif key in num_nodes_per_cell:
            assert value.shape[1] == num_nodes_per_cell[key]
        else:
            # we allow custom keys <https://github.com/nschloe/meshio/issues/501> and
            # cannot check those
            pass

    # Write
    return interface.write(filename, mesh, *args, **_kwargs)


_writer_map = {
    "moab": (_h5m, (), {}),
    "ansys-ascii": (_ansys, (), {"binary": False}),
    "ansys-binary": (_ansys, (), {"binary": True}),
    "gmsh2-ascii": (_gmsh, ("2",), {"binary": False}),
    "gmsh2-binary": (_gmsh, ("2",), {"binary": True}),
    "gmsh4-ascii": (_gmsh, ("4",), {"binary": False}),
    "gmsh4-binary": (_gmsh, ("4",), {"binary": True}),
    "med": (_med, (), {}),
    "medit": (_medit, (), {}),
    "dolfin-xml": (_dolfin, (), {}),
    "obj": (_obj, (), {}),
    "off": (_off, (), {}),
    "permas": (_permas, (), {}),
    "ply-ascii": (_ply, (), {"binary": False}),
    "ply-binary": (_ply, (), {"binary": True}),
    "stl-ascii": (_stl, (), {"binary": False}),
    "stl-binary": (_stl, (), {"binary": True}),
    "tetgen": (_tetgen, (), {}),
    "vtu-ascii": (_vtu, (), {"binary": False}),
    "vtu": (_vtu, (), {"binary": True}),
    "vtu-binary": (_vtu, (), {"binary": True}),
    "vtk-ascii": (_vtk, (), {"binary": False}),
    "vtk": (_vtk, (), {"binary": True}),
    "vtk-binary": (_vtk, (), {"binary": True}),
    "xdmf": (_xdmf, (), {}),
    "xdmf3": (_xdmf, (), {}),
    "xdmf-binary": (_xdmf, (), {"data_format": "Binary"}),
    "xdmf3-binary": (_xdmf, (), {"data_format": "Binary"}),
    "xdmf-hdf": (_xdmf, (), {"data_format": "HDF"}),
    "xdmf3-hdf": (_xdmf, (), {"data_format": "HDF"}),
    "xdmf-xml": (_xdmf, (), {"data_format": "XML"}),
    "xdmf3-xml": (_xdmf, (), {"data_format": "XML"}),
    "abaqus": (_abaqus, (), {}),
    "exodus": (_exodus, (), {}),
    "mdpa": (_mdpa, (), {}),
    "svg": (_svg, (), {}),
    "nastran": (_nastran, (), {}),
    "flac3d": (_flac3d, (), {}),
    "cgns": (_cgns, (), {}),
}<|MERGE_RESOLUTION|>--- conflicted
+++ resolved
@@ -150,17 +150,6 @@
 
     :returns mesh{2,3}d: The mesh data.
     """
-<<<<<<< HEAD
-=======
-    path = pathlib.Path(filename)
-    if not path.exists():
-        raise ReadError("File {} not found.".format(filename))
-
-    if not file_format:
-        # deduce file format from extension
-        file_format = _filetype_from_path(path)
-
->>>>>>> 661ffeec
     format_to_reader = {
         "ansys": _ansys,
         "ansys-ascii": _ansys,
@@ -211,18 +200,16 @@
         "mdpa": _mdpa,
     }
 
-<<<<<<< HEAD
     if is_buffer(filename, "r"):
-        assert (
-            file_format is not None
-        ), "File format must be supplied if `filename` is a buffer"
-        assert (
-            file_format != "tetgen"
-        ), "tetgen format is spread across multiple files, and so cannot be read from a buffer"
+        if file_format is None:
+            raise ReadError("File format must be given if buffer is used")
+        if file_format == "tetgen":
+            raise ReadError("tetgen format is spread across multiple files, and so cannot be read from a buffer")
         msg = "Unknown file format '{}'".format(file_format)
     else:
         path = pathlib.Path(filename)
-        assert path.exists(), "File {} not found.".format(filename)
+        if not path.exists():
+            raise ReadError("File {} not found.".format(filename))
 
         if not file_format:
             # deduce file format from extension
@@ -230,13 +217,8 @@
 
         msg = "Unknown file format '{}' of '{}'.".format(file_format, filename)
 
-    assert file_format in format_to_reader, msg
-=======
     if file_format not in format_to_reader:
-        raise ReadError(
-            "Unknown file format '{}' of '{}'.".format(file_format, filename)
-        )
->>>>>>> 661ffeec
+        raise ReadError(msg)
 
     return format_to_reader[file_format].read(filename)
 
@@ -268,7 +250,6 @@
     :params point_data: Named additional point data to write to the file.
     :type point_data: dict
     """
-<<<<<<< HEAD
     if is_buffer(filename, "r"):
         assert (
             file_format is not None
@@ -281,11 +262,19 @@
         if not file_format:
             # deduce file format from extension
             file_format = _filetype_from_path(path)
-=======
-    path = pathlib.Path(filename)
-    if not file_format:
-        # deduce file format from extension
-        file_format = _filetype_from_path(path)
+
+    try:
+        interface, args, default_kwargs = _writer_map[file_format]
+    except KeyError:
+        raise KeyError(
+            "Unknown format '{}'. Pick one of {}".format(
+                file_format, sorted(list(_writer_map.keys()))
+            )
+        )
+
+    # Build kwargs
+    _kwargs = default_kwargs.copy()
+    _kwargs.update(kwargs)
 
     # check cells for sanity
     for key, value in mesh.cells.items():
@@ -295,31 +284,6 @@
         elif key in num_nodes_per_cell:
             if value.shape[1] != num_nodes_per_cell[key]:
                 raise WriteError()
-        else:
-            # we allow custom keys <https://github.com/nschloe/meshio/issues/501> and
-            # cannot check those
-            pass
->>>>>>> 661ffeec
-
-    try:
-        interface, args, default_kwargs = _writer_map[file_format]
-    except KeyError:
-        raise KeyError(
-            "Unknown format '{}'. Pick one of {}".format(
-                file_format, sorted(list(_writer_map.keys()))
-            )
-        )
-
-    # Build kwargs
-    _kwargs = default_kwargs.copy()
-    _kwargs.update(kwargs)
-
-    # check cells for sanity
-    for key, value in mesh.cells.items():
-        if key[:7] == "polygon":
-            assert value.shape[1] == int(key[7:])
-        elif key in num_nodes_per_cell:
-            assert value.shape[1] == num_nodes_per_cell[key]
         else:
             # we allow custom keys <https://github.com/nschloe/meshio/issues/501> and
             # cannot check those
